--- conflicted
+++ resolved
@@ -9,16 +9,10 @@
 from typing import Tuple
 from fastapi import Response
 from pydantic import Field
-<<<<<<< HEAD
+from pydantic import BaseModel
 from cftool.cv import to_rgb
 from cftool.cv import to_uint8
 from cftool.cv import np_to_bytes
-=======
-from pydantic import BaseModel
-from cfcv.misc.toolkit import to_rgb
-from cfcv.misc.toolkit import to_uint8
-from cfcv.misc.toolkit import np_to_bytes
->>>>>>> 545feee0
 from cfclient.models.core import ImageModel
 
 from .cv import affine
